--- conflicted
+++ resolved
@@ -19,23 +19,9 @@
 
 ImageFile.LOAD_TRUNCATED_IMAGES = True # allow loading truncated images
 
-<<<<<<< HEAD
 from MODELS.model_resnet_qcw import build_resnet_qcw, ResNetQCW, get_last_qcw_layer
 from MODELS.ConceptDataset_QCW import ConceptDataset
 
-=======
-ImageFile.LOAD_TRUNCATED_IMAGES = True # allow loading truncated images
-
-from MODELS.model_resnet_qcw import build_resnet_qcw, get_last_qcw_layer
-from MODELS.ConceptDataset_QCW import ConceptDataset
-
-# Global Constants
-NUM_CLASSES     = 200
-CROP_SIZE       = 224
-RESIZE_SIZE     = 256
-PIN_MEMORY      = True
-
->>>>>>> 55002ca5
 # Argument Parser
 parser = argparse.ArgumentParser(description="Train Quantized Concept Whitening (QCW) - Revised")
 
@@ -45,10 +31,7 @@
 parser.add_argument("--bboxes", default="", help="Path to bboxes.json if not in concept_dir/bboxes.json")
 parser.add_argument("--concepts", required=True, help="Comma-separated list of high-level concepts to use (e.g. 'wing,beak,general').")
 parser.add_argument("--prefix", required=True, help="Prefix for logging & checkpoint saving")
-<<<<<<< HEAD
 parser.add_argument("--dataset", type=str, default="CUB", choices=["CUB", "COCO"], help="Dataset to use: CUB or COCO (default: CUB)")
-=======
->>>>>>> 55002ca5
 # Model hyperparams
 parser.add_argument("--whitened_layers", default="5", help="Comma-separated BN layer indices to replace with QCW (e.g. '5' or '2,5')")
 parser.add_argument("--depth", type=int, default=18, help="ResNet depth (18 or 50).")
@@ -66,11 +49,7 @@
 parser.add_argument("--cw_align_freq", type=int, default=40, help="How often (in mini-batches) we do concept alignment.")
 parser.add_argument("--use_bn_qcw", action="store_true",
                     help="Replace BN with QCW inside ResNet blocks (recommend this or --vanilla_pretrain for training from scratch). Normal (block-based) QCW requires a pretrained ResNet.")
-<<<<<<< HEAD
-parser.add_argument("--cw_lambda", type=float, default=0.1, help="Lambda parameter for QCW.")
-=======
 parser.add_argument("--cw_lambda", type=float, default=0.05, help="Lambda parameter for QCW.")
->>>>>>> 55002ca5
 # Checkpoint
 parser.add_argument("--resume", default="", type=str, help="Path to checkpoint to resume from.")
 parser.add_argument("--only_load_weights", action="store_true", help="If set, only load model weights from checkpoint (ignore epoch/optimizer).")
@@ -86,7 +65,6 @@
 
 args = parser.parse_args()
 
-<<<<<<< HEAD
 # Global Constants
 CROP_SIZE       = 224
 RESIZE_SIZE     = 256
@@ -100,12 +78,6 @@
     raise ValueError(f"Unsupported dataset: {args.dataset}")
 
 # Setup
-=======
-# Setup
-if args.use_bn_qcw:
-    from MODELS.model_resnet_qcw_bn import build_resnet_qcw, get_last_qcw_layer
-
->>>>>>> 55002ca5
 if args.vanilla_pretrain:
     print("Vanilla pretraining mode: Disabling Concept Whitening and related arguments.")
     args.whitened_layers = []
@@ -315,11 +287,7 @@
 )
 
 # Resume Checkpoint
-<<<<<<< HEAD
 def maybe_resume_checkpoint(model: nn.DataParallel[ResNetQCW], optimizer: torch.optim.Optimizer, args):
-=======
-def maybe_resume_checkpoint(model, optimizer, args):
->>>>>>> 55002ca5
     """
     Resume from checkpoint, handling ResNet or QCW format.
     Renames layers as needed and loads optimizer state if requested.
@@ -404,11 +372,7 @@
 model = nn.DataParallel(model).cuda()
 
 # Train + Align
-<<<<<<< HEAD
 def adjust_lr(optimizer: torch.optim.Optimizer, epoch, args):
-=======
-def adjust_lr(optimizer, epoch, args):
->>>>>>> 55002ca5
     new_lr = args.lr * (args.lr_decay_factor ** (epoch // args.lr_decay_epoch))
     for g in optimizer.param_groups:
         g["lr"] = new_lr
@@ -493,11 +457,7 @@
         writer.add_scalar("Top1", top1.val, iteration)
         writer.add_scalar("Top5", top5.val, iteration)
 
-<<<<<<< HEAD
 def align_concepts(model: nn.DataParallel[ResNetQCW], subconcept_loaders, concept_dataset: ConceptDataset, batches_per_concept, lambda_):
-=======
-def align_concepts(model, subconcept_loaders, concept_dataset, batches_per_concept, lambda_):
->>>>>>> 55002ca5
     """
     Two-phase concept alignment:
       1. Push labeled sub-concepts to their axes
@@ -607,11 +567,7 @@
 
 
 
-<<<<<<< HEAD
 def compute_alignment_metrics(model: nn.DataParallel[ResNetQCW], subconcept_loaders, concept_dataset: ConceptDataset, batches_per_concept, label_to_scname):
-=======
-def compute_alignment_metrics(model, subconcept_loaders, concept_dataset, batches_per_concept, label_to_scname):
->>>>>>> 55002ca5
     """
     Calculate alignment metrics for both labeled and free subconcepts.
     
@@ -807,11 +763,7 @@
     }
 
 
-<<<<<<< HEAD
 def validate(loader, model: nn.DataParallel[ResNetQCW], epoch, writer: SummaryWriter, mode="Val"):
-=======
-def validate(loader, model, epoch, writer, mode="Val"):
->>>>>>> 55002ca5
     model.eval()
     criterion = nn.CrossEntropyLoss().cuda()
     losses = AverageMeter()
